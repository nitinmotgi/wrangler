--- conflicted
+++ resolved
@@ -1,6 +1,6 @@
 # Stemming
 
-The `stemming` directive applies the Porter stemmer algorithm for English words. The
+The STEMMING directive applies the Porter stemmer algorithm for English words. The
 Porter stemmer has excellent trade-off between speed, readability, and accuracy. It stems
 using a set of rules (transformations) applied in a succession of steps. Generally, it
 applies approximately 60 rules in 6 steps.
@@ -12,12 +12,8 @@
 stemming <column>
 ```
 
-<<<<<<< HEAD
 The `<column>` contains a bag of words of type string array or type string list.
 
-=======
-```column``` contains bag of words either of type string, string array or string list.
->>>>>>> 2e3046e6
 
 ## Usage Notes
 
@@ -32,28 +28,19 @@
 example:
 ```
 {
-<<<<<<< HEAD
-  "word": { "how", "are", "you", "doing", "do", "you", "have", "apples" }
-=======
   "word" : { "how are you doing ? do you have apples?" }
->>>>>>> 2e3046e6
 }
 ```
 
 Applying this directive:
 ```
-stemming ps_word
+stemming word
 ```
 
 The result would be this record:
 ```
 {
-<<<<<<< HEAD
-  "word": { "how", "are", "you", "doing", "do", "you", "have", "apples" },
+  "word": { "how are you doing ? do you have apples?" },
   "word_porter": { "how", "ar", "you", "do", "do", "you", "have", "appl" }
-=======
-  "word" : { "how are you doing ? do you have apples?" },
-  "word_porter" : { "how", "ar", "you", "do", "do", "you", "have", "appl" }
->>>>>>> 2e3046e6
 }
 ```