# Data Prep

![cm-available](https://cdap-users.herokuapp.com/assets/cm-available.svg)
[![Maven Central](https://maven-badges.herokuapp.com/maven-central/co.cask.wrangler/wrangler-core/badge.svg)](https://maven-badges.herokuapp.com/maven-central/co.cask.wrangler/wrangler-core)
[![Javadoc](https://javadoc-emblem.rhcloud.com/doc/co.cask.wrangler/wrangler-core/badge.svg)](http://www.javadoc.io/doc/co.cask.wrangler/wrangler-core)
![cdap-transform](https://cdap-users.herokuapp.com/assets/cdap-transform.svg)
[![Join CDAP community](https://cdap-users.herokuapp.com/badge.svg?t=wrangler)](https://cdap-users.herokuapp.com?t=0)
[![Build Status](https://travis-ci.org/hydrator/wrangler.svg?branch=develop)](https://travis-ci.org/hydrator/wrangler)
[![Coverity Scan Build Status](https://scan.coverity.com/projects/11434/badge.svg)](https://scan.coverity.com/projects/hydrator-wrangler-transform)
[![License](https://img.shields.io/badge/License-Apache%202.0-blue.svg)](https://opensource.org/licenses/Apache-2.0)

A collection of libraries, a pipeline plugin, and a CDAP service for performing data
cleansing, transformation, and filtering using a set of data manipulation instructions
(directives). These instructions are either generated using an interative visual tool or
are manually created.

  * Data Prep defines few concepts that might be useful if you are just getting started with it. Learn about them [here](wrangler-docs/concepts.md)
  * The Data Prep Transform is [separately documented](wrangler-transform/wrangler-docs/data-prep-transform.md).
  * [Data Prep Cheatsheet](wrangler-docs/cheatsheet.md)

## New Features

<<<<<<< HEAD
More [here](wrangler-docs/upcoming-features.md) on upcoming features.

  * User Defined Directives (UDD) or Custom Directives are ways to integrate your own directives into dataprep. Using (**D**)efine, (**I**)nitialize and (**E**)xecute pattern
   for building your own directives [here](wrangler-docs/custom-directive.md).
  * A new capability that allows CDAP Administrators to restrict the directives that are accessible to their users.
More information on configuring can be found [here](wrangler-docs/exclusion-and-aliasing.md)
=======
  * A new capability that allows CDAP Administrators to restrict the directives that are accessible to their users.
More information on configuring can be found [here](wrangler-docs/exclusion-and-aliasing.md)
  * User Defined Directives, also known as UDD, allow you to create custom functions to transform records within CDAP DataPrep or a.k.a Wrangler. CDAP comes with a comprehensive library of functions. There are however some omissions, and some specific cases for which UDDs are the solution. For building custom directives check [here](wrangler-docs/custom-directive.md).
  
## Upcoming Features

  * **Conditional Recipe** -- Conditional Recipe allows sub-recipes to be executed based on the condition. 
  ```
  parse-as-fixed-length :body 3;
  rename :body_1 :rectype;
  if (rectype == '020') { 
    parse-as-csv :body_2 ',';
    ...
  }
  if (rectype == '010') {
    parse-as-fixed-length :body_2 2,4,9,15,9,9,2,6,10
    ...
  }
  ```
  * **Tokenize Text** -- Tokenizes text into Words, Characters, Sentences, Lines and Paragraphs.
  * **NGram Token Generation** -- Generates N-Gram tokens, where N is configurable.
>>>>>>> d9901dc8

## Demo Videos and Recipes

Videos and Screencasts are best way to learn, so we have compiled simple, short screencasts that shows some of the features of Data Prep. Additional videos can be found [here](https://www.youtube.com/playlist?list=PLhmsf-NvXKJn-neqefOrcl4n7zU4TWmIr)

### Videos

  * [SCREENCAST] [Creating Lookup Dataset and Joining](https://www.youtube.com/watch?v=Nc1b0rsELHQ)
  * [SCREENCAST] [Restricted Directives](https://www.youtube.com/watch?v=71EcMQU714U)
  * [SCREENCAST] [Parse Excel files in CDAP](https://www.youtube.com/watch?v=su5L1noGlEk)
  * [SCREENCAST] [Parse File As AVRO File](https://www.youtube.com/watch?v=tmwAw4dKUNc)
  * [SCREENCAST] [Parsing Binary Coded AVRO Messages](https://www.youtube.com/watch?v=Ix_lPo-PDJY)
  * [SCREENCAST] [Parsing Binary Coded AVRO Messages & Protobuf messages using schema registry](https://www.youtube.com/watch?v=LVLIdWnUX1k)
  * [SCREENCAST] [Quantize a column - Digitize](https://www.youtube.com/watch?v=VczkYX5SRtY)
  * [SCREENCAST] [Data Cleansing capability with send-to-error directive](https://www.youtube.com/watch?v=aZd5H8hIjDc)
  * [SCREENCAST] [Building Data Prep from the GitHub source](https://youtu.be/pGGjKU04Y38)
  * [VOICE-OVER] [End-to-End Demo Video](https://youtu.be/AnhF0qRmn24)
  * [SCREENCAST] [Ingesting into Kudu](https://www.youtube.com/watch?v=KBW7a38vlUM)
  * [SCREENCAST] [Realtime HL7 CCDA XML from Kafka into Time Parititioned Parquet](https://youtu.be/0fqNmnOnD-0)
  * [SCREENCAST] [Parsing JSON file](https://youtu.be/vwnctcGDflE)
  * [SCREENCAST] [Flattening arrays](https://youtu.be/SemHxgBYIsY)
  * [SCREENCAST] [Data cleansing with send-to-error directive](https://www.youtube.com/watch?v=aZd5H8hIjDc)
  * [SCREENCAST] [Publishing to Kafka](https://www.youtube.com/watch?v=xdc8pvvlI48)
  * [SCREENCAST] [Fixed length to JSON](https://www.youtube.com/watch?v=3AXu4m1swuM)

### Recipes

  * [Parsing Apache Log Files](demos/parsing-apache-log-files.md)
  * [Parsing CSV Files and Extracting Column Values](demos/parsing-csv-extracting-column-values.md)
  * [Parsing HL7 CCDA XML Files](demos/parsing-hl7-ccda-xml-files.md)

## Available Directives

These directives are currently available:

| Directive                                                              | Description                                                      |
| ---------------------------------------------------------------------- | ---------------------------------------------------------------- |
| **Parsers**                                                            |                                                                  |
| [JSON Path](wrangler-docs/directives/json-path.md)                              | Uses a DSL (a JSON path expression) for parsing JSON records     |
| [Parse as AVRO](wrangler-docs/directives/parse-as-avro.md)                      | Parsing an AVRO encoded message - either as binary or json       |
| [Parse as AVRO File](wrangler-docs/directives/parse-as-avro-file.md)            | Parsing an AVRO data file                                        |
| [Parse as CSV](wrangler-docs/directives/parse-as-csv.md)                        | Parsing an input record as comma-separated values                |
| [Parse as Date](wrangler-docs/directives/parse-as-date.md)                      | Parsing dates using natural language processing                  |
| [Parse as Excel](wrangler-docs/directives/parse-as-excel.md)                    | Parsing excel file.                                              |
| [Parse as Fixed Length](wrangler-docs/directives/parse-as-fixed-length.md)      | Parses as a fixed length record with specified widths            |
| [Parse as HL7](wrangler-docs/directives/parse-as-hl7.md)                        | Parsing Health Level 7 Version 2 (HL7 V2) messages               |
| [Parse as JSON](wrangler-docs/directives/parse-as-json.md)                      | Parsing a JSON object                                            |
| [Parse as Log](wrangler-docs/directives/parse-as-log.md)                        | Parses access log files as from Apache HTTPD and nginx servers   |
| [Parse as Protobuf](wrangler-docs/directives/parse-as-log.md)                   | Parses an Protobuf encoded in-memory message using descriptor    |
| [Parse as Simple Date](wrangler-docs/directives/parse-as-simple-date.md)        | Parses date strings                                              |
| [Parse as XML](wrangler-docs/directives/parse-as-xml.md)                        | Parses an XML document                                           |
| [Parse XML To JSON](wrangler-docs/directives/parse-xml-to-json.md)              | Parses an XML document into a JSON structure                     |
| [XPath](wrangler-docs/directives/xpath.md)                                      | Navigate the XML elements and attributes of an XML document      |
| **Output Formatters**                                                  |                                                                  |
| [Write as CSV](wrangler-docs/directives/write-as-csv.md)                        | Converts a record into CSV format                                |
| [Write as JSON](wrangler-docs/directives/write-as-json-map.md)                  | Converts the record into a JSON map                              |
| [Write JSON Object](wrangler-docs/directives/write-as-json-object.md)           | Composes a JSON object based on the fields specified.            |
| **Transformations**                                                    |                                                                  |
| [Changing Case](wrangler-docs/directives/changing-case.md)                      | Changes the case of column values                                |
| [Cut Character](wrangler-docs/directives/cut-character.md)                      | Selects parts of a string value                                  |
| [Set Column](wrangler-docs/directives/set-column.md)                            | Sets the column value to the result of an expression execution   |
| [Find and Replace](wrangler-docs/directives/find-and-replace.md)                | Transforms string column values using a "sed"-like expression    |
| [Index Split](wrangler-docs/directives/index-split.md)                          | (_Deprecated_)                                                   |
| [Invoke HTTP](wrangler-docs/directives/invoke-http.md)                          | Invokes an HTTP Service (_Experimental_, potentially slow)       |
| [Quantization](wrangler-docs/directives/quantize.md)                            | Quantizes a column based on specified ranges                     |
| [Regex Group Extractor](wrangler-docs/directives/extract-regex-groups.md)       | Extracts the data from a regex group into its own column         |
| [Setting Character Set](wrangler-docs/directives/set-charset.md)                | Sets the encoding and then converts the data to a UTF-8 String   |
| [Setting Record Delimiter](wrangler-docs/directives/set-record-delim.md)        | Sets the record delimiter                                        |
| [Split by Separator](wrangler-docs/directives/split-by-separator.md)            | Splits a column based on a separator into two columns            |
| [Split Email Address](wrangler-docs/directives/split-email.md)                  | Splits an email ID into an account and its domain                |
| [Split URL](wrangler-docs/directives/split-url.md)                              | Splits a URL into its constituents                               |
| [Text Distance (Fuzzy String Match)](wrangler-docs/directives/text-distance.md) | Measures the difference between two sequences of characters      |
| [Text Metric (Fuzzy String Match)](wrangler-docs/directives/text-metric.md)     | Measures the difference between two sequences of characters      |
| [URL Decode](wrangler-docs/directives/url-decode.md)                            | Decodes from the `application/x-www-form-urlencoded` MIME format |
| [URL Encode](wrangler-docs/directives/url-encode.md)                            | Encodes to the `application/x-www-form-urlencoded` MIME format   |
| [Trim](wrangler-docs/directives/trim.md)                                        | Functions for trimming white spaces around string data           |
| **Encoders and Decoders**                                              |                                                                  |
| [Decode](wrangler-docs/directives/decode.md)                                    | Decodes a column value as one of `base32`, `base64`, or `hex`    |
| [Encode](wrangler-docs/directives/encode.md)                                    | Encodes a column value as one of `base32`, `base64`, or `hex`    |
| **Unique ID**                                                          |                                                                  |
| [UUID Generation](wrangler-docs/directives/generate-uuid.md)                    | Generates a universally unique identifier (UUID)                 |
| **Date Transformations**                                               |                                                                  |
| [Diff Date](wrangler-docs/directives/diff-date.md)                              | Calculates the difference between two dates                      |
| [Format Date](wrangler-docs/directives/format-date.md)                          | Custom patterns for date-time formatting                         |
| [Format Unix Timestamp](wrangler-docs/directives/format-unix-timestamp.md)      | Formats a UNIX timestamp as a date                               |
| **Lookups**                                                            |                                                                  |
| [Catalog Lookup](wrangler-docs/directives/catalog-lookup.md)                    | Static catalog lookup of ICD-9, ICD-10-2016, ICD-10-2017 codes   |
| [Table Lookup](wrangler-docs/directives/table-lookup.md)                        | Performs lookups into Table datasets                             |
| **Hashing & Masking**                                                  |                                                                  |
| [Message Digest or Hash](wrangler-docs/directives/hash.md)                      | Generates a message digest                                       |
| [Mask Number](wrangler-docs/directives/mask-number.md)                          | Applies substitution masking on the column values                |
| [Mask Shuffle](wrangler-docs/directives/mask-shuffle.md)                        | Applies shuffle masking on the column values                     |
| **Row Operations**                                                     |                                                                  |
| [Filter Row if Matched](wrangler-docs/directives/filter-row-if-matched.md)      | (_Deprecated_)                                                   |
| [Filter Row if True](wrangler-docs/directives/filter-row-if-true.md)            | (_Deprecated_)                                                   |
| [Filter Rows On](wrangler-docs/directives/filter-rows-on.md)                    | Filters records based on a condition                             |
| [Flatten](wrangler-docs/directives/flatten.md)                                  | Separates the elements in a repeated field                       |
| [Fail on condition](wrangler-docs/directives/fail.md)                           | Fails processing when the condition is evaluated to true.        |
| [Send to Error](wrangler-docs/directives/send-to-error.md)                      | Filtering of records to an error collector                       |
| [Split to Rows](wrangler-docs/directives/split-to-rows.md)                      | Splits based on a separator into multiple records                |
| **Column Operations**                                                  |                                                                  |
| [Change Column Case](wrangler-docs/directives/change-column-case.md)            | Changes column names to either lowercase or uppercase            |
| [Changing Case](wrangler-docs/directives/changing-case.md)                      | Change the case of column values                                 |
| [Cleanse Column Names](wrangler-docs/directives/cleanse-column-names.md)        | Sanatizes column names, following specific rules                 |
| [Columns Replace](wrangler-docs/directives/columns-replace.md)                  | Alters column names in bulk                                      |
| [Copy](wrangler-docs/directives/copy.md)                                        | Copies values from a source column into a destination column     |
| [Drop Column](wrangler-docs/directives/drop.md)                                 | Drops a column in a record                                       |
| [Fill Null or Empty Columns](wrangler-docs/directives/fill-null-or-empty.md)    | Fills column value with a fixed value if null or empty           |
| [Keep Columns](wrangler-docs/directives/keep.md)                                | Keeps specified columns from the record                          |
| [Merge Columns](wrangler-docs/directives/merge.md)                              | Merges two columns by inserting a third column                   |
| [Rename Column](wrangler-docs/directives/rename.md)                             | Renames an existing column in the record                         |
| [Set Column Header](wrangler-docs/directives/set-headers.md)                     | Sets the names of columns, in the order they are specified       |
| [Split to Columns](wrangler-docs/directives/split-to-columns.md)                | Splits a column based on a separator into multiple columns       |
| [Swap Columns](wrangler-docs/directives/swap.md)                                | Swaps column names of two columns                                |
| [Set Column Data Type](wrangler-docs/directives/set-type.md)                    | Convert data type of a column                                    |
| **NLP**                                                                |                                                                  |
| [Stemming Tokenized Words](wrangler-docs/directives/stemming.md)                | Applies the Porter stemmer algorithm for English words           |
| **Transient Aggregators & Setters**                                    |                                                                  |
| [Increment Variable](wrangler-docs/directives/increment-variable.md)            | Increments a transient variable with a record of processing.     |
| [Set Variable](wrangler-docs/directives/set-variable.md)                        | Sets a transient variable with a record of processing.     |
| **Functions**                                                          |                                                                  |
| [Data Quality](wrangler-docs/functions/dq-functions.md)                         | Data quality check functions. Checks for date, time, etc.        |
| [Date Manipulations](wrangler-docs/functions/date-functions.md)                 | Functions that can manipulate date                               |
| [DDL](wrangler-docs/functions/ddl-functions.md)                                 | Functions that can manipulate definition of data                 |
| [JSON](wrangler-docs/functions/json-functions.md)                               | Functions that can be useful in transforming your data           |
| [Types](wrangler-docs/functions/type-functions.md)                              | Functions for detecting the type of data                         |

## Performance

Initial performance tests show that with a set of directives of medium complexity for
transforming data, *DataPrep* is able to process at about 60K records per second. The
rates below are specified as *records/second*. Additional details and test results
[are available](wrangler-docs/performance.md).

| Directive Complexity | Column Count |    Records |           Size | Mean Rate | 1 Minute Rate | 5 Minute Rate | 15 Minute Rate |
| -------------------- | :----------: | ---------: | -------------: | --------: | ------------: | ------------: | -------------: |
| Medium               |      18      | 13,499,973 |  4,499,534,313 | 64,998.50 |     64,921.29 |     46,866.70 |      36,149.86 |
| Medium               |      18      | 80,999,838 | 26,997,205,878 | 62,465.93 |     62,706.39 |     60,755.41 |      56,673.32 |


## Contact

### Mailing Lists

CDAP User Group and Development Discussions:

* [cdap-user@googlegroups.com](https://groups.google.com/d/forum/cdap-user)

The *cdap-user* mailing list is primarily for users using the product to develop
applications or building plugins for appplications. You can expect questions from
users, release announcements, and any other discussions that we think will be helpful
to the users.

### IRC Channel

CDAP IRC Channel: [#cdap on irc.freenode.net](http://webchat.freenode.net?channels=%23cdap)

### Slack Team

CDAP Users on Slack: [cdap-users team](https://cdap-users.herokuapp.com)


## License and Trademarks

Copyright © 2016-2017 Cask Data, Inc.

Licensed under the Apache License, Version 2.0 (the "License"); you may not use this file except
in compliance with the License. You may obtain a copy of the License at

http://www.apache.org/licenses/LICENSE-2.0

Unless required by applicable law or agreed to in writing, software distributed under the
License is distributed on an "AS IS" BASIS, WITHOUT WARRANTIES OR CONDITIONS OF ANY KIND,
either express or implied. See the License for the specific language governing permissions
and limitations under the License.

Cask is a trademark of Cask Data, Inc. All rights reserved.

Apache, Apache HBase, and HBase are trademarks of The Apache Software Foundation. Used with
permission. No endorsement by The Apache Software Foundation is implied by the use of these marks.<|MERGE_RESOLUTION|>--- conflicted
+++ resolved
@@ -20,36 +20,12 @@
 
 ## New Features
 
-<<<<<<< HEAD
 More [here](wrangler-docs/upcoming-features.md) on upcoming features.
 
   * User Defined Directives (UDD) or Custom Directives are ways to integrate your own directives into dataprep. Using (**D**)efine, (**I**)nitialize and (**E**)xecute pattern
    for building your own directives [here](wrangler-docs/custom-directive.md).
   * A new capability that allows CDAP Administrators to restrict the directives that are accessible to their users.
 More information on configuring can be found [here](wrangler-docs/exclusion-and-aliasing.md)
-=======
-  * A new capability that allows CDAP Administrators to restrict the directives that are accessible to their users.
-More information on configuring can be found [here](wrangler-docs/exclusion-and-aliasing.md)
-  * User Defined Directives, also known as UDD, allow you to create custom functions to transform records within CDAP DataPrep or a.k.a Wrangler. CDAP comes with a comprehensive library of functions. There are however some omissions, and some specific cases for which UDDs are the solution. For building custom directives check [here](wrangler-docs/custom-directive.md).
-  
-## Upcoming Features
-
-  * **Conditional Recipe** -- Conditional Recipe allows sub-recipes to be executed based on the condition. 
-  ```
-  parse-as-fixed-length :body 3;
-  rename :body_1 :rectype;
-  if (rectype == '020') { 
-    parse-as-csv :body_2 ',';
-    ...
-  }
-  if (rectype == '010') {
-    parse-as-fixed-length :body_2 2,4,9,15,9,9,2,6,10
-    ...
-  }
-  ```
-  * **Tokenize Text** -- Tokenizes text into Words, Characters, Sentences, Lines and Paragraphs.
-  * **NGram Token Generation** -- Generates N-Gram tokens, where N is configurable.
->>>>>>> d9901dc8
 
 ## Demo Videos and Recipes
 
